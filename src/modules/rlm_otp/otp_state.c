/*
 * otp_state.c	
 * $Id$
 *
 *   This program is free software; you can redistribute it and/or modify
 *   it under the terms of the GNU General Public License as published by
 *   the Free Software Foundation; either version 2 of the License, or
 *   (at your option) any later version.
 *
 *   This program is distributed in the hope that it will be useful,
 *   but WITHOUT ANY WARRANTY; without even the implied warranty of
 *   MERCHANTABILITY or FITNESS FOR A PARTICULAR PURPOSE.  See the
 *   GNU General Public License for more details.
 *
 *   You should have received a copy of the GNU General Public License
 *   along with this program; if not, write to the Free Software
 *   Foundation, Inc., 59 Temple Place, Suite 330, Boston, MA  02111-1307  USA
 *
 * Copyright 2005 TRI-D Systems, Inc.
 */

#ifdef FREERADIUS
#ifndef _REENTRANT
#define _REENTRANT
#endif
#include <pthread.h>
#endif

#include <errno.h>
#include <inttypes.h>
#include <stdio.h>
#include <string.h>
#include <sys/types.h>
#include <sys/stat.h>
#include <fcntl.h>
#include <unistd.h>
#include <sys/socket.h>
<<<<<<< HEAD
#if defined(__linux__) || defined(__APPLE__)
=======
>>>>>>> 549c70a3
#include <sys/un.h>

#include "otp.h"
#include "otp_state.h"

static const char rcsid[] = "$Id$";


#if defined(PAM)
/* a single fd (no pool) */
static lsmd_fd_t lsmd_fd = { .fd = -1 };
#elif defined(FREERADIUS)
/* pointer to head of fd pool */
static lsmd_fd_t *lsmd_fd_head;
static pthread_mutex_t lsmd_fd_head_mutex = PTHREAD_MUTEX_INITIALIZER;
#endif

/*
 * lock and retrieve state for a user
 * returns 0 on success (but state may be empty!), -1 on failure
 */
int
otp_state_get(const otp_option_t *opt, const char *username,
              otp_user_state_t *user_state, const char *log_prefix)
{
  lsmd_fd_t *fdp;
  char buf[1024];	/* state manager max len */
  int buflen;

  fdp = otp_state_getfd(opt, log_prefix);
  if (!fdp || fdp->fd == -1)
    return -1;

  user_state->fdp = fdp;
  (void) sprintf(buf, "G %s", username);	/* safe */
  if (xwrite(fdp, buf, strlen(buf) + 1, log_prefix) == -1)
    return -1;
  if ((buflen = xread(fdp, buf, sizeof(buf), log_prefix)) == -1)
    return -1;
  if (otp_state_parse(buf, buflen, username, user_state, log_prefix) == -1)
    return -1;

  return 0;
}


/*
 * update and release state for a user
 * returns 0 on success, -1 on failure
 */
int
otp_state_put(const char *username, otp_user_state_t *user_state,
              const char *log_prefix)
{
  char buf[1024];	/* state manager max len */
  int rc = 0;
  ssize_t len;
  size_t ulen = strlen(username);

  if (!user_state->locked)
    return 0;

  if ((len = otp_state_unparse(buf, sizeof(buf), username, user_state,
                              log_prefix)) == -1) {
    rc = -1;
    goto putfd;
  }
  if ((rc = xwrite(user_state->fdp, buf, len, log_prefix)) == -1)
    goto putfd;
  if ((len = xread(user_state->fdp, buf, sizeof(buf), log_prefix)) == -1) {
    rc = -1;
    goto putfd;
  }

  /* validate the state manager response */
  if ((size_t) len < 3 + ulen) {
    otp_log(OTP_LOG_ERR, "%s: %s: state manager invalid PUT response for [%s]",
            log_prefix, __func__, username);
    rc = -1;
    goto putfd;
  }
  if (!((buf[0] == 'A' || buf[0] == 'N') &&
        buf[1] == ' ' &&
        !strncmp(username, &buf[2], ulen) &&
        (buf[ulen + 2] == ' ' || buf[ulen + 2] == '\0'))) {
    otp_log(OTP_LOG_ERR, "%s: %s: state manager invalid PUT response for [%s]",
            log_prefix, __func__, username);
    rc = -1;
    goto putfd;
  }
  if (buf[0] == 'N') {
    char *reason;

    if (buf[ulen + 2] == '\0')
      reason = (char *) "[no reason given]";
    else
      reason = &buf[ulen + 3];
    otp_log(OTP_LOG_ERR, "%s: %s: state manager PUT rejected for [%s]: %s",
            log_prefix, __func__, username, reason);
    rc = -1;
    goto putfd;
  }

  /* reset locked flag on successful PUT, to avoid further PUT's by caller */
  user_state->locked = 0;

putfd:
  otp_state_putfd(user_state->fdp, 0, log_prefix);
  return rc;
}


/*
 * Parse the state manager response into user_state.
 * Returns 0 on success, -1 on failure.
 * "PUT"s state (releases lock, without update) on failure.
 */
static int
otp_state_parse(const char *buf, size_t buflen, const char *username,
                otp_user_state_t *user_state, const char *log_prefix)
{
  size_t i;
  char *p, *q;

  /* sanity checks */
  if (!buflen) {
    otp_log(OTP_LOG_ERR, "%s: %s: no state for [%s]",
            log_prefix, __func__, username);
    otp_state_putfd(user_state->fdp, 0, log_prefix);
    return -1;
  }
  /*
   * This guarantees there is a char after strchr(p, ':'),
   * and that our 'q = strchr(p, ':'); *q++ = '\0', p = q;'
   * idiom works (there is always a char after the ':').
   */
  if (buf[buflen - 1] != '\0') {
    otp_log(OTP_LOG_ERR, "%s: %s: invalid state for [%s]",
            log_prefix, __func__, username);
    otp_state_putfd(user_state->fdp, 0, log_prefix);
    return -1;
  }

  /* Is this an ack or a nak? */
  if (!(buf[0] == 'A' && buf[1] == ' ')) {
      otp_log(OTP_LOG_INFO, "%s: %s: unable to lock state for [%s]",
            log_prefix, __func__, username);
    otp_state_putfd(user_state->fdp, 0, log_prefix);
    return -1;
  }
  user_state->locked = 1;
  user_state->updated = 0;	/* just release lock on failures */

  /*
   * We don't do bounds checking for initial parsing,
   * so state manager response must contain at least
   * - ACK/NAK code + ' '
   * - username + ' '
   * - version + ':'
   * - username + ':'
   * - challenge + terminator.
   * Beginning with the challenge we use strchr() and need
   * no further bounds checking.
   */
  i = strlen(username);
  /* 'A <username> V:<username>:C' + terminator */
  if (buflen < 2 + i + 3 + i + 2 + 1) {
    if (buflen < 2 + i + 1) {
      otp_log(OTP_LOG_ERR, "%s: %s: invalid state data for [%s]",
              log_prefix, __func__, username);
    } else if (buflen == 2 + i + 1) {
      otp_log(OTP_LOG_DEBUG, "%s: %s: null state data for [%s]",
              log_prefix, __func__, username);
      user_state->nullstate = 1;
      return 0;
    } else {
      otp_log(OTP_LOG_ERR, "%s: %s: short state data for [%s]",
              log_prefix, __func__, username);
    }
    (void) otp_state_put(username, user_state, log_prefix);
    return -1;
  } else {
    user_state->nullstate = 0;
  }
  p = (char *) &buf[2];	/* username field of state manager response */

  /* verify username (in state manager response, not state itself) */
  if (!(strncmp(p, username, i) == 0 && p[i] == ' ')) {
    otp_log(OTP_LOG_ERR, "%s: %s: state manager username mismatch for [%s]",
            log_prefix, __func__, username);
    (void) otp_state_put(username, user_state, log_prefix);
    return -1;
  }
  p += i;	/* space after username */
  p += 1;	/* beginning of state */

  /* version */
  if (!(p[0] == '5' && p[1] == ':')) {
    otp_log(OTP_LOG_ERR, "%s: %s: state data unacceptable version for [%s]",
            log_prefix, __func__, username);
    (void) otp_state_put(username, user_state, log_prefix);
    return -1;
  }
  p += 2;	/* username */

  /* sanity check username */
  if (!(strncmp(p, username, i) == 0 && p[i] == ':')) {
    otp_log(OTP_LOG_ERR, "%s: %s: state data username mismatch for [%s]",
            log_prefix, __func__, username);
    (void) otp_state_put(username, user_state, log_prefix);
    return -1;
  }
  p += i + 1;	/* challenge */

  /* extract challenge */
  if ((q = strchr(p, ':')) == NULL) {
    otp_log(OTP_LOG_ERR, "%s: %s: state data invalid challenge for [%s]",
            log_prefix, __func__, username);
    (void) otp_state_put(username, user_state, log_prefix);
    return -1;
  }
  *q++ = '\0';
  if (strlen(p) > OTP_MAX_CHALLENGE_LEN * 2) {
    otp_log(OTP_LOG_ERR, "%s: %s: state data challenge too long for [%s]",
            log_prefix, __func__, username);
    (void) otp_state_put(username, user_state, log_prefix);
    return -1;
  }
  user_state->clen = otp_keystring2keyblock(p, user_state->challenge);
  if (user_state->clen < 0) {
    otp_log(OTP_LOG_ERR, "%s: %s: state data challenge invalid for [%s]",
            log_prefix, __func__, username);
    (void) otp_state_put(username, user_state, log_prefix);
    return -1;
  }
  p = q;	/* csd */

  /* extract csd */
  if ((q = strchr(p, ':')) == NULL) {
    otp_log(OTP_LOG_ERR, "%s: %s: state data invalid csd for [%s]",
            log_prefix, __func__, username);
    (void) otp_state_put(username, user_state, log_prefix);
    return -1;
  }
  *q++ = '\0';
  if (strlen(p) > OTP_MAX_CSD_LEN) {
    otp_log(OTP_LOG_ERR, "%s: %s: state data csd too long for [%s]",
            log_prefix, __func__, username);
    (void) otp_state_put(username, user_state, log_prefix);
    return -1;
  }
  (void) strcpy(user_state->csd, p);
  p = q;	/* rd */

  /* extract rd */
  if ((q = strchr(p, ':')) == NULL) {
    otp_log(OTP_LOG_ERR, "%s: %s: state data invalid rd for [%s]",
            log_prefix, __func__, username);
    (void) otp_state_put(username, user_state, log_prefix);
    return -1;
  }
  *q++ = '\0';
  if (strlen(p) > OTP_MAX_RD_LEN) {
    otp_log(OTP_LOG_ERR, "%s: %s: state data rd too long for [%s]",
            log_prefix, __func__, username);
    (void) otp_state_put(username, user_state, log_prefix);
    return -1;
  }
  (void) strcpy(user_state->rd, p);
  p = q;	/* failcount */

  /* extract failcount */
  if ((q = strchr(p, ':')) == NULL) {
    otp_log(OTP_LOG_ERR, "%s: %s: state data invalid failcount for [%s]",
            log_prefix, __func__, username);
    (void) otp_state_put(username, user_state, log_prefix);
    return -1;
  }
  *q++ = '\0';
  if (sscanf(p, "%" SCNx32, &user_state->failcount) != 1) {
    otp_log(OTP_LOG_ERR, "%s: %s: state data invalid failcount for [%s]",
            log_prefix, __func__, username);
    (void) otp_state_put(username, user_state, log_prefix);
    return -1;
  }
  p = q;	/* authtime */

  /* extract authtime */
  if ((q = strchr(p, ':')) == NULL) {
    otp_log(OTP_LOG_ERR, "%s: %s: state data invalid authtime for [%s]",
            log_prefix, __func__, username);
    (void) otp_state_put(username, user_state, log_prefix);
    return -1;
  }
  *q++ = '\0';
  if (sscanf(p, "%" SCNx32, &user_state->authtime) != 1) {
    otp_log(OTP_LOG_ERR, "%s: %s: state data invalid authtime for [%s]",
            log_prefix, __func__, username);
    (void) otp_state_put(username, user_state, log_prefix);
    return -1;
  }
  p = q;	/* mincardtime */

  /* extract mincardtime */
  if ((q = strchr(p, ':')) == NULL) {
    otp_log(OTP_LOG_ERR, "%s: %s: state data invalid mincardtime for [%s]",
            log_prefix, __func__, username);
    (void) otp_state_put(username, user_state, log_prefix);
    return -1;
  }
  *q++ = '\0';
  if (sscanf(p, "%" SCNx32, &user_state->mincardtime) != 1) {
    otp_log(OTP_LOG_ERR, "%s: %s: state data invalid mincardtime for [%s]",
            log_prefix, __func__, username);
    (void) otp_state_put(username, user_state, log_prefix);
    return -1;
  }

  return 0;
}

/*
 * Format user_state into a state manager update request.
 * Returns new (filled) buflen on success, -1 on failure.
 */
static ssize_t
otp_state_unparse(char *buf, size_t buflen, const char *username,
                  otp_user_state_t *user_state, const char *log_prefix)
{
  size_t len;
  char s[OTP_MAX_CHALLENGE_LEN * 2 + 1];

  /* perhaps this isn't our job, but it's safe */
  if (!user_state->locked)
    return -1;

  if (user_state->updated)
    (void) snprintf(buf, buflen, "P %s "
                                 "5:%s:"
                                 "%s:"
                                 "%s:%s:"
                                 "%" PRIx32 ":%" PRIx32 ":"
                                 "%" PRIx32 ":",
                    /* 'P ', */ username,
                    /* '5:', */ username,
                    otp_keyblock2keystring(s, user_state->challenge,
                                           user_state->clen,
                                           otp_hex_conversion),
                    user_state->csd, user_state->rd,
                    user_state->failcount, user_state->authtime,
                    user_state->mincardtime);
  else
    (void) snprintf(buf, buflen, "P %s", username);
  buf[buflen - 1] = '\0';

  if ((len = strlen(buf) + 1) == buflen) {
    /*
     * Short by one, but the best we can do b/c of different snprintf()'s
     * without a lot of work.  Guaranteed anyway, due to small max
     * username, challenge, csd len's, assuming maximally (1024) sized buf.
     */
    otp_log(OTP_LOG_ERR, "%s: %s: state data (unparse) too long for [%s]",
            log_prefix, __func__, username);
    return -1;
  }

  return len;
}


/*
 * Full read with logging, and close on failure.
 * Returns nread on success, -1 on failure.
 * buf[nread - 1] is guaranteed to be '\0'.
 */
static int
xread(lsmd_fd_t *fdp, char *buf, size_t len, const char *log_prefix)
{
  ssize_t n;
  int nread = 0;	/* bytes read into buf */

  for (;;) {
    if ((n = read(fdp->fd, &buf[nread], len - nread)) == -1) {
      if (errno == EAGAIN || errno == EINTR) {
        continue;
      } else {
        otp_log(OTP_LOG_ERR, "%s: %s: read from state manager: %s",
                log_prefix, __func__, strerror(errno));
        otp_state_putfd(fdp, 1, log_prefix);
        return -1;
      }
    }
    if (!n) {
      otp_log(OTP_LOG_ERR, "%s: %s: state manager disconnect",
              log_prefix, __func__);
      otp_state_putfd(fdp, 1, log_prefix);
      return -1;
    }
    nread += n;

    /*
     * was last byte a NUL? (pipelining is not possible,
     * so we only need to check the last byte to find
     * the message boundary)
     */
    if (buf[nread - 1] == '\0')
      return nread;
  } /* for (;;) */
}


/*
 * Full write with logging, and close on failure.
 * Returns 0 on success, -1 on failure.
 */
static int
xwrite(lsmd_fd_t *fdp, const char *buf, size_t len, const char *log_prefix)
{
  size_t nleft = len;
  ssize_t nwrote;

  while (nleft) {
    if ((nwrote = write(fdp->fd, &buf[len - nleft], nleft)) == -1) {
      if (errno != EINTR) {
        otp_log(OTP_LOG_ERR, "%s: %s: write to state manager: %s",
                log_prefix, __func__, strerror(errno));
        otp_state_putfd(fdp, 1, log_prefix);
        return -1;
      }
    }
    nleft -= nwrote;
  }

  return 0;
}


/* connect to state manager and return fd */
static int
otp_state_connect(const char *path, const char *log_prefix)
{
  int fd;
  struct sockaddr_un sa;
  size_t sp_len;		/* sun_path length (strlen) */

  /* setup for unix domain socket */
  sp_len = strlen(path);
  if (sp_len > sizeof(sa.sun_path) - 1) {
    otp_log(OTP_LOG_ERR, "%s: %s: rendezvous point name too long",
            log_prefix, __func__);
    return -1;
  }
  sa.sun_family = AF_UNIX;
  (void) strcpy(sa.sun_path, path);
    
  /* connect to state manager */
  if ((fd = socket(PF_UNIX, SOCK_STREAM, 0)) == -1) {
    otp_log(OTP_LOG_ERR, "%s: %s: socket: %s", log_prefix, __func__,
            strerror(errno));
    return -1;
  }
  if (connect(fd, (struct sockaddr *) &sa,
              sizeof(sa.sun_family) + sp_len) == -1) {
    otp_log(OTP_LOG_ERR, "%s: %s: connect: %s", log_prefix, __func__,
            strerror(errno));
    (void) close(fd);
    return -1;
  }
  return fd;
}


#if defined(PAM)
/* retrieve fd (possibly opening a new one) to state manager */
static lsmd_fd_t *
otp_state_getfd(const otp_option_t *opt, const char *log_prefix)
{
  lsmd_fd_t *fdp = &lsmd_fd;

  /* return existing fd if open */
  if (fdp->fd != -1)
    return fdp;

  fdp->fd = otp_state_connect(opt->lsmd_rp, log_prefix);
  return fdp;
}


/* disconnect from state manager */
static void
otp_state_putfd(lsmd_fd_t *fdp, int close_p, const char *log_prefix)
{
  /* for PAM we always close the fd; leaving it open is a leak */
  (void) close(fdp->fd);
  fdp->fd = -1;
}

#elif defined(FREERADIUS)
/*
 * Retrieve fd (from pool) to state manager.
 * It'd be simpler to use TLS but FR can have lots of threads
 * and we don't want to waste fd's that way.
 * We can't have a global fd because we'd then be pipelining
 * requests to the state manager and we have no way to demultiplex
 * the responses.
 */
static lsmd_fd_t *
otp_state_getfd(const otp_option_t *opt, const char *log_prefix)
{
  int rc;
  lsmd_fd_t *fdp;

  /* walk the connection pool looking for an available fd */
  for (fdp = lsmd_fd_head; fdp; fdp = fdp->next) {
    rc = pthread_mutex_trylock(&fdp->mutex);
    if (!rc)
      break;
    if (rc != EBUSY) {
      otp_log(OTP_LOG_ERR, "%s: %s: pthread_mutex_trylock: %s",
              log_prefix, __func__, strerror(errno));
      return NULL;
    }
  }

  if (!fdp) {
    /* no fd was available, add a new one */
    if ((rc = pthread_mutex_lock(&lsmd_fd_head_mutex))) {
      otp_log(OTP_LOG_ERR, "%s: %s: pthread_mutex_lock: %s",
              log_prefix, __func__, strerror(errno));
      return NULL;
    }
    fdp = rad_malloc(sizeof(*fdp));
    if ((rc = pthread_mutex_init(&fdp->mutex, NULL))) {
      otp_log(OTP_LOG_ERR, "%s: %s: pthread_mutex_init: %s",
              log_prefix, __func__, strerror(errno));
      free(fdp);
      return NULL;
    }
    if ((rc = pthread_mutex_lock(&fdp->mutex))) {
      otp_log(OTP_LOG_ERR, "%s: %s: pthread_mutex_lock: %s",
              log_prefix, __func__, strerror(errno));
      free(fdp);
      return NULL;
    }
    fdp->next = lsmd_fd_head;
    lsmd_fd_head = fdp;
    if ((rc = pthread_mutex_unlock(&lsmd_fd_head_mutex))) {
      otp_log(OTP_LOG_ERR, "%s: %s: pthread_mutex_unlock: %s",
              log_prefix, __func__, strerror(errno));
      /* deadlock */
      exit(1);
    }
    fdp->fd = otp_state_connect(opt->lsmd_rp, log_prefix);
  }

  return fdp;
}

/* disconnect from state manager */
static void
otp_state_putfd(lsmd_fd_t *fdp, int close_p, const char *log_prefix)
{
  int rc;

  /* close fd (used for errors) */
  if (close_p) {
    (void) close(fdp->fd);
    fdp->fd = -1;
  }
  /* make connection available to another thread */
  if ((rc = pthread_mutex_unlock(&fdp->mutex))) {
    otp_log(OTP_LOG_ERR, "%s: %s: pthread_mutex_unlock: %s",
            log_prefix, __func__, strerror(errno));
    /* lost fd */
    exit(1);
  }
}
#endif /* FREERADIUS */<|MERGE_RESOLUTION|>--- conflicted
+++ resolved
@@ -35,10 +35,6 @@
 #include <fcntl.h>
 #include <unistd.h>
 #include <sys/socket.h>
-<<<<<<< HEAD
-#if defined(__linux__) || defined(__APPLE__)
-=======
->>>>>>> 549c70a3
 #include <sys/un.h>
 
 #include "otp.h"
