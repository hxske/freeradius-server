dnl #############################################################
dnl #
dnl #  For information about autoconf, see:
dnl #
dnl #  http://www.gnu.org/software/autoconf/
dnl #
dnl #  The recommended order is:
dnl #
dnl #  AC_INIT(file)
dnl #  0. checks for compiler, libtool, and command line options
dnl #  1. checks for programs
dnl #  2. checks for libraries
dnl #  3. checks for header files
dnl #  4. checks for typedefs
dnl #  5. checks for structures and functions
dnl #  6. checks for compiler characteristics
dnl #  7. checks for library functions
dnl #  8. checks for system services
dnl #  AC_OUTPUT([file...])
dnl #
dnl #############################################################

AC_PREREQ([2.59])
export CFLAGS LIBS LDFLAGS CPPFLAGS
AC_INIT(src/main/radiusd.c)
AC_CONFIG_HEADER(src/include/autoconf.h)
AC_REVISION($Revision$)dnl

dnl # The version of the software
<<<<<<< HEAD
RADIUSD_MAJOR_VERSION=2
RADIUSD_MINOR_VERSION=0.0-pre0
=======
RADIUSD_MAJOR_VERSION=1
RADIUSD_MINOR_VERSION=1.5
>>>>>>> 197069e0
RADIUSD_VERSION="${RADIUSD_MAJOR_VERSION}.${RADIUSD_MINOR_VERSION}"
PACKAGE=freeradius

dnl #############################################################
dnl #
dnl #  0. Checks for compiler, libtool, and command line options.
dnl #
dnl #############################################################

dnl Check for GNU cc
AC_PROG_CC
AC_PROG_CXX

dnl #
dnl # check for AIX, to allow us to use some BSD functions
dnl # must be before macros that call the compiler.
dnl #
AC_AIX

AC_PROG_GCC_TRADITIONAL
AC_PROG_CC_SUNPRO
AC_PROG_RANLIB

dnl Compile in large (2G+) file support.
AC_SYS_LARGEFILE

dnl # check for system bytesex
dnl # AC_DEFINES WORDS_BIGENDIAN
AC_C_BIGENDIAN

dnl Find GNU Make.
AC_CHECK_PROG(GMAKE, gmake, yes, no)
if test $GMAKE = no; then
  AC_PATH_PROG(MAKE, make, /usr/local/bin/make)
else
  AC_PATH_PROG(MAKE, gmake, /usr/local/gnu/bin/make)
fi
makever=`$ac_cv_path_MAKE --version 2>&1 | grep "GNU Make"`
if test -z "$makever"; then
  AC_MSG_ERROR(GNU Make is not installed.  Please download and install it
		from ftp://prep.ai.mit.edu/pub/gnu/make/ before continuing.)
fi

dnl libltdl is installable
AC_LIBLTDL_INSTALLABLE

dnl use system-wide libtool, if it exists
AC_ARG_WITH(system-libtool,
[  --with-system-libtool              try to use libtool installed in your system [default=use our own]],
[ AC_PATH_PROG(LIBTOOL, libtool,,$PATH:/usr/local/bin) ],
[
  LIBTOOL="`pwd`/libtool"
  AC_SUBST(LIBTOOL)
  dnl ensure that we're looking for dlopen
  AC_LIBTOOL_DLOPEN

  dnl Figure out how to build shared libraries
  AC_PROG_LIBTOOL
])


dnl Put this in later, when all distributed modules use autoconf.
dnl AC_ARG_WITH(disablemodulefoo,
dnl [  --without-rlm_foo       Disables module compilation.  Module list:]
dnl esyscmd([find src/modules -type d -name rlm_\* -print |\
dnl 	sed -e 's%src/modules/.*/% (sub)- %; s%.*/%- %' |\
dnl 	awk '{print "                            "$0}']))

AC_ARG_ENABLE(strict-dependencies,
[  --enable-strict-dependencies  Fail configure on lack of module dependancy.])

dnl extra argument: --with-docdir
docdir='${datadir}/doc/freeradius'
AC_MSG_CHECKING(docdir)
AC_ARG_WITH(docdir,
[  --with-docdir=DIR       Directory for documentation [DATADIR/doc/freeradius] ],
[ case "$withval" in
    no)
	AC_MSG_ERROR(Need docdir)
	;;
    yes)
	;;
    [[\\/$]]* | ?:[[\\/]]* )
	docdir="$withval"
	;;
    *)
	AC_MSG_ERROR([expected an absolute directory name for --with-docdir: $withval])
	;;
  esac ]
)
AC_SUBST(docdir)
AC_MSG_RESULT($docdir)

dnl extra argument: --with-logdir
logdir='${localstatedir}/log/radius'
AC_MSG_CHECKING(logdir)
AC_ARG_WITH(logdir,
[  --with-logdir=DIR       Directory for logfiles [LOCALSTATEDIR/log/radius] ],
[ case "$withval" in
    no)
	AC_MSG_ERROR(Need logdir)
	;;
    yes)
	;;
    [[\\/$]]* | ?:[[\\/]]* )
	logdir="$withval"
	;;
    *)
	AC_MSG_ERROR([expected an absolute directory name for --with-logdir: $withval])
	;;
  esac ]
)
AC_SUBST(logdir)
AC_MSG_RESULT($logdir)

dnl extra argument: --with-radacctdir
radacctdir='${logdir}/radacct'
AC_MSG_CHECKING(radacctdir)
AC_ARG_WITH(radacctdir,
[  --with-radacctdir=DIR   Directory for detail files [LOGDIR/radacct] ],
[ case "$withval" in
    no)
	AC_MSG_ERROR(Need radacctdir)
	;;
    yes)
	;;
    [[\\/$]]* | ?:[[\\/]]* )
	radacctdir="$withval"
	;;
    *)
	AC_MSG_ERROR([expected an absolute directory name for --with-radacctdir: $withval])
	;;
  esac ]
)
AC_SUBST(radacctdir)
AC_MSG_RESULT($radacctdir)

dnl extra argument: --with-raddbdir
raddbdir='${sysconfdir}/raddb'
AC_MSG_CHECKING(raddbdir)
AC_ARG_WITH(raddbdir,
[  --with-raddbdir=DIR     Directory for config files [SYSCONFDIR/raddb] ],
[ case "$withval" in
    no)
	AC_MSG_ERROR(Need raddbdir)
	;;
    yes)
	;;
    [[\\/$]]* | ?:[[\\/]]* )
	raddbdir="$withval"
	;;
    *)
	AC_MSG_ERROR([expected an absolute directory name for --with-raddbdir: $withval])
	;;
  esac ]
)
AC_SUBST(raddbdir)
AC_MSG_RESULT($raddbdir)

dnl extra argument: --with-ascend-binary
ASCEND_BINARY=yes
AC_ARG_WITH(ascend-binary,
[  --with-ascend-binary    Include support for Ascend binary filter attributes (default=yes)],
[ case "$withval" in
    yes)
	;;
    *)
	ASCEND_BINARY=""
  esac ]
)
if test "X$ASCEND_BINARY" = "Xyes"; then
  AC_DEFINE(ASCEND_BINARY, [], [Include support for Ascend binary filter attributes])
fi

dnl extra argument: --with-threads
WITH_THREADS=yes
AC_ARG_WITH(threads,
[  --with-threads          Use threads, if available.  (default=yes) ],
[ case "$withval" in
    yes)
	;;
    *)
	WITH_THREADS=""
  esac ]
)

dnl extra argument: --with-snmp
WITH_SNMP=yes
AC_ARG_WITH(snmp,
[  --with-snmp             Compile in SNMP support. (default=yes)],
[ case "$withval" in
    yes)
        ;;
    *)
	WITH_SNMP=no
  esac ]
)

dnl AC_ARG_ENABLE(ltdl-install,
dnl [  --disable-ltdl-install  do not install libltdl])
dnl if test x"${enable_ltdl_install+set}" != xset; then
dnl   enable_ltdl_install=yes
dnl   ac_configure_args="$ac_configure_args --enable-ltdl-install"
dnl fi
dnl AC_CONFIG_SUBDIRS(libltdl)

dnl #
dnl #  Allow the user to specify a list of modules to be linked
dnl #  statically to the server.
dnl #
STATIC_MODULES=
AC_ARG_WITH(static_modules,
[  --with-static-modules=QUOTED-MODULE-LIST],[
  for i in $withval; do
    STATIC_MODULES="$STATIC_MODULES -dlpreopen ../modules/rlm_$i/rlm_$i.la"
  done
])

MODULES=
AC_ARG_WITH(modules,
[ --with-modules=QUOTED-MODULE-LIST],[
 for i in $withval; do
   MODULES="$MODULES $i"
 done
])

dnl #
dnl #  Enable developer C compiler warnings
dnl #
AC_ARG_ENABLE(developer,
[  --enable-developer               Enables features of interest to developers.],
[ case "$enableval" in
    no)
	developer=no
	;;
    *)
	developer=yes
  esac ]
)

if test "x$developer" != "xno" -a -d $srcdir/CVS; then
  dnl turn on the developer flag when taken from a CVS checkout (not a release)
  developer="yes"
fi

dnl extra argument: --with-experimental-modules
EXPERIMENTAL=
AC_ARG_WITH(experimental-modules,
[  --with-experimental-modules      Use experimental and unstable modules. (default=no) ],
[ case "$withval" in
    yes)
	EXPERIMENTAL=yes
	;;
    *)
  esac ]
)

dnl #
dnl # extra argument: --with-openssl-includes=dir
dnl #
OPENSSL_INCLUDE_DIR=
AC_ARG_WITH(openssl-includes,
[  --with-openssl-includes=DIR      Directory to look for OpenSSL include files],
[ case "$withval" in
    *) OPENSSL_INCLUDE_DIR="$withval"
	;;
  esac ]
)

dnl #
dnl # extra argument: --with-openssl-libraries=dir
dnl #
OPENSSL_LIB_DIR=
AC_ARG_WITH(openssl-libraries,
[  --with-openssl-libraries=DIR     Directory to look for OpenSSL library files],
[ case "$withval" in
    *) OPENSSL_LIB_DIR="$withval"
	;;
  esac ]
)

dnl #
dnl #  These next two arguments don't actually do anything.  They're
dnl #  place holders so that the top-level configure script can tell
dnl #  the user how to configure lower-level modules
dnl #

dnl #
dnl # extra argument: --with-rlm-FOO-lib-dir
dnl #
AC_ARG_WITH(rlm-FOO-lib-dir,
[  --with-rlm-FOO-lib-dir=DIR       Directory to look for library files used by module FOO],
[ case "$withval" in
    *)
	;;
  esac ]
)

dnl #
dnl # extra argument: --with-rlm-FOO-include-dir
dnl #
AC_ARG_WITH(rlm-FOO-include-dir,
[  --with-rlm-FOO-include-dir=DIR   Directory to look for include files used by module FOO],
[ case "$withval" in
    *)
	;;
  esac ]
)

dnl See what include-style is used by the make program.
dnl AC_MSG_CHECKING(include style for make)
dnl echo "include /dev/null" > testmake.$$
dnl echo "all:" >> testmake.$$
dnl make -f testmake.$$ >/dev/null 2>&1
dnl if test $? = 0
dnl then
dnl 	INCLUDE=include
dnl 	IQUOTE=
dnl else
dnl 	INCLUDE=.include
dnl 	IQUOTE='"'
dnl fi
dnl rm -f testmake.$$
dnl AC_MSG_RESULT(" $INCLUDE")
dnl AC_SUBST(INCLUDE)
dnl AC_SUBST(IQUOTE)

dnl extra argument: --with-udpfromto
WITH_UDPFROMTO=no
AC_ARG_WITH(udpfromto,
[  --with-udpfromto        Compile in UDPFROMTO support. (default=no)],
[ case "$withval" in
    yes)
	WITH_UDPFROMTO=yes
        ;;
    *)
	WITH_UDPFROMTO=no
  esac ]
)

if test "x$WITH_UDPFROMTO" = "xyes"; then
	AC_DEFINE(WITH_UDPFROMTO, [], [define if you want udpfromto])
fi

dnl #############################################################
dnl #
dnl #  1. Checks for programs
dnl #
dnl #############################################################

CHECKRAD=checkrad.pl
AC_PATH_PROG(PERL, perl, /usr/local/bin/perl)
if test "x$ac_cv_path_PERL" = "x"; then
  AC_MSG_WARN(perl not found - Simultaneous-Use and checkrad.pl may not work)
fi
AC_PATH_PROG(SNMPGET, snmpget)
if test "x$ac_cv_path_SNMPGET" = "x"; then
  AC_MSG_WARN(snmpget not found - Simultaneous-Use and checkrad.pl may not work)
fi

AC_PATH_PROG(SNMPWALK, snmpwalk)
if test "x$ac_cv_path_SNMPWALK" = "x"; then
  AC_MSG_WARN(snmpwalk not found - Simultaneous-Use and checkrad.pl may not work)
fi

AC_PATH_PROG(RUSERS, rusers, /usr/bin/rusers)

dnl FIXME This is truly gross.
missing_dir=`cd $ac_aux_dir && pwd`
AM_MISSING_PROG(ACLOCAL, aclocal, $missing_dir)
AM_MISSING_PROG(AUTOCONF, autoconf, $missing_dir)
AM_MISSING_PROG(AUTOHEADER, autoheader, $missing_dir)

AC_PATH_PROG(LOCATE,locate)
AC_PATH_PROG(DIRNAME,dirname)
AC_PATH_PROG(GREP,grep)

dnl #############################################################
dnl #
dnl #  2. Checks for libraries
dnl #
dnl #############################################################

dnl If using pthreads, check for -lpthread (posix) or -lc_r (*BSD)
old_CFLAGS=$CFLAGS
if test "x$WITH_THREADS" = "xyes"; then
  if test $ac_cv_prog_suncc = "yes"; then
    CFLAGS="$CFLAGS -mt"
  fi

  AC_CHECK_HEADERS(pthread.h, [], [ WITH_THREADS="no" ])

dnl #
dnl # pthread stuff is usually in -lpthread
dnl # or in -lc_r, on *BSD
dnl #
dnl # On Some systems, we need extra pre-processor flags, to get them to
dnl # to do the threading properly.
dnl #
  AC_CHECK_LIB(pthread, pthread_create,
		[ CFLAGS="$CFLAGS -D_REENTRANT -D_POSIX_PTHREAD_SEMANTICS"
                  LIBS="$LIBS -lpthread" ],
		AC_CHECK_LIB(c_r, pthread_create,
			    [ CFLAGS="$CFLAGS -pthread -D_THREAD_SAFE" ],
			    [ WITH_THREADS="no" ]
			    )
		)
fi

dnl #
dnl # If we have NO pthread libraries, remove any knowledge of threads.
dnl #
if test "x$WITH_THREADS" != "xyes"; then
  CFLAGS=$old_CFLAGS
  ac_cv_header_pthread_h="no"
  WITH_THREADS=no
else
  dnl #
  dnl #  We need sem_init() and friends, as they're the friendliest
  dnl #  semaphore functions for threading.
  dnl #
  dnl # HP/UX requires linking with librt, too, to get the sem_* symbols.
  dnl # Some systems have them in -lsem
  dnl # Solaris has them in -lposix4
  dnl # NetBSD has them in -lsemaphore

  AC_SEARCH_LIBS(sem_init, pthread sem posix4 rt semaphore,
	[],
	[AC_MSG_ERROR(-lsem not found.  You may want to download it from ftp://ftp.to.gd-es.com/pub/BSDI/libsem.tar.bz2 or ftp://ftp.freeradius.org/pub/radius/contrib/libsem.tar.gz)]
   )
fi

dnl Check if we need -lsocket
AC_CHECK_LIB(socket, getsockname)

dnl Check for -lresolv
dnl This library may be needed later.
AC_CHECK_LIB(resolv, inet_aton)

dnl Check if we need -lnsl. Usually if we want to
dnl link against -lsocket we need to include -lnsl as well.
AC_CHECK_LIB(nsl, inet_ntoa)

dnl Check for OpenSSL libraries.
OPENSSL_LIBS=
old_LIBS=$LIBS
if test "x$OPENSSL_LIB_DIR" != "x"; then
    LIBS="-L$OPENSSL_LIB_DIR $LIBS"
fi
AC_CHECK_LIB(crypto, DH_new,
    [
	AC_DEFINE(HAVE_LIBCRYPTO, 1,
	    [Define to 1 if you have the `crypto' library (-lcrypto).])
	AC_CHECK_LIB(ssl, SSL_new,
	    [
		AC_DEFINE(HAVE_LIBSSL, 1,
		    [Define to 1 if you have the `ssl' library (-lssl).])
		if test "x$OPENSSL_LIB_DIR" != "x"; then
		    OPENSSL_LIBS="-L$OPENSSL_LIB_DIR"
		fi
		OPENSSL_LIBS="$OPENSSL_LIBS -lcrypto -lssl -lcrypto"
	    ], [])
    ], [])
LIBS=$old_LIBS

dnl Check the pcap library for the RADIUS sniffer.
PCAP_LIBS=
AC_CHECK_LIB(pcap, pcap_open_live,
	[ PCAP_LIBS="-lpcap"
	AC_DEFINE(HAVE_LIBPCAP, 1,
		[Define to 1 if you have the `pcap' library (-lpcap).])
	],
	[ AC_MSG_WARN([pcap library not found, silently disabling the RADIUS sniffer.]) ])

dnl #############################################################
dnl #
dnl #  3. Checks for header files
dnl #
dnl #############################################################

dnl #
dnl # Interix requires us to set -D_ALL_SOURCE, otherwise
dnl # getopt will be #included, but won't link.  <sigh>
dnl #
dnl #
case "$host" in
*-interix*)
	CFLAGS="$CFLAGS -D_ALL_SOURCE"
	;;
*-darwin*)
	CFLAGS="$CFLAGS -DDARWIN"
	;;
esac

AC_HEADER_DIRENT
AC_HEADER_STDC
AC_HEADER_TIME
AC_HEADER_SYS_WAIT

AC_CHECK_HEADERS( \
	unistd.h \
	crypt.h \
	errno.h \
	resource.h \
	getopt.h \
	malloc.h \
	utmp.h \
	utmpx.h \
	signal.h \
	sys/select.h \
	syslog.h \
	inttypes.h \
	stdint.h \
	stdio.h \
	netdb.h \
	semaphore.h \
	arpa/inet.h \
	netinet/in.h \
	sys/types.h \
	sys/socket.h \
	sys/time.h \
	sys/wait.h \
	sys/security.h \
	fcntl.h \
	sys/fcntl.h \
	net/if.h \
	prot.h \
	sia.h \
	siad.h
)

REGEX=no
AC_CHECK_HEADER(regex.h, AC_DEFINE(HAVE_REGEX_H, [], [define this if we have the <regex.h> header file]))
if test "x$ac_cv_header_regex_h" = "xyes"; then
  REGEX_EXTENDED=no
  REGEX=yes
  AC_EGREP_CPP(yes,
    [#include <regex.h>
     #ifdef REG_EXTENDED
       yes
     #endif
     ], [AC_DEFINE(HAVE_REG_EXTENDED, [], [define this if we have REG_EXTENDED (from <regex.h>)]) REGEX_EXTENDED=yes])
fi
AC_SUBST(REGEX)
AC_SUBST(REGEX_EXTENDED)

dnl #
dnl #  other checks which require headers
dnl #
if test "x$ac_cv_header_sys_security_h" = "xyes" && test "x$ac_cv_header_prot_h" = "xyes"
then
  AC_DEFINE(OSFC2, [], [define if you have OSFC2 authentication])
fi

if test "x$ac_cv_header_sia_h" = "xyes" && test "x$ac_cv_header_siad_h" = "xyes"
then
  AC_DEFINE(OSFSIA, [], [define if you have OSFSIA authentication])
fi

dnl Check for OpenSSL includes.
OPENSSL_INCLUDE="-DNO_OPENSSL"
if test "x$OPENSSL_LIBS" = "x"; then
    AC_MSG_NOTICE([skipping test for openssl/ssl.h])
else
    old_CPPFLAGS=$CPPFLAGS
    if test "x$OPENSSL_INCLUDE_DIR" != "x"; then
	CPPFLAGS="$CPPFLAGS -I$OPENSSL_INCLUDE_DIR"
    fi
    dnl # stupid RedHat shit
    CPPFLAGS="$CPPFLAGS -DOPENSSL_NO_KRB5"
    AC_CHECK_HEADERS( \
	openssl/ssl.h \
	openssl/crypto.h \
	openssl/err.h \
	openssl/engine.h,
	[],
	OPENSSL_LIBS=
    )
    if test "x$OPENSSL_LIBS" != "x"; then
	AC_MSG_CHECKING([for OpenSSL version >= 0.9.7])
	AC_EGREP_CPP(yes,
	    [#include <openssl/crypto.h>
	     #if (OPENSSL_VERSION_NUMBER >= 0x00907000L)
	     yes
	     #endif
	    ], goodssl="yes")
	if test "x$goodssl" != "xyes"; then
	    AC_MSG_RESULT(no)
	    OPENSSL_LIBS=
	else
	    AC_MSG_RESULT(yes)
	    if test "x$OPENSSL_INCLUDE_DIR" != "x"; then
		OPENSSL_INCLUDE="-I$OPENSSL_INCLUDE_DIR -DOPENSSL_NO_KRB5"
	    else
		OPENSSL_INCLUDE="-DOPENSSL_NO_KRB5"
	    fi
	fi
    fi
    CPPFLAGS=$old_CPPFLAGS
fi
AC_SUBST(OPENSSL_INCLUDE)
AC_SUBST(OPENSSL_LIBS)
export OPENSSL_LIBS

dnl Check the pcap includes for the RADIUS sniffer.
if test "x$PCAP_LIBS" = x; then
    AC_MSG_NOTICE([skipping test for pcap.h.])
else
    AC_CHECK_HEADER(pcap.h,
	AC_DEFINE(HAVE_PCAP_H, 1,
		[Define to 1 if you have the <pcap.h> header file.]),
	[ PCAP_LIBS=
	AC_MSG_WARN([pcap.h not found, silently disabling the RADIUS sniffer.])
	])
fi
AC_SUBST(PCAP_LIBS)

dnl #############################################################
dnl #
dnl #  4. Checks for typedefs
dnl #
dnl #############################################################

dnl #
dnl # Ensure that these are defined
dnl #
AC_TYPE_OFF_T
AC_TYPE_PID_T
AC_TYPE_SIZE_T
AC_TYPE_UID_T

dnl check for socklen_t
FR_CHECK_TYPE_INCLUDE([
#ifdef HAVE_SYS_TYPES_H
#include <sys/types.h>
#endif
#ifdef HAVE_SYS_SOCKET_H
#include <sys/socket.h>
#endif
],socklen_t, int, [socklen_t is generally 'int' on systems which don't use it])

dnl check for uint8_t
FR_CHECK_TYPE_INCLUDE([
#ifdef HAVE_INTTYPES_H
#include <inttypes.h>
#endif
#ifdef HAVE_STDINT_H
#include <stdint.h>
#endif
],uint8_t, unsigned char, [uint8_t should be the canonical 'octet' for network traffic])

dnl check for uint16_t
FR_CHECK_TYPE_INCLUDE([
#ifdef HAVE_INTTYPES_H
#include <inttypes.h>
#endif
#ifdef HAVE_STDINT_H
#include <stdint.h>
#endif
],uint16_t, unsigned short, [uint16_t should be the canonical '2 octets' for network traffic])

dnl check for uint32_t
FR_CHECK_TYPE_INCLUDE([
#ifdef HAVE_INTTYPES_H
#include <inttypes.h>
#endif
#ifdef HAVE_STDINT_H
#include <stdint.h>
#endif
],uint32_t, unsigned int, [uint32_t should be the canonical 'network integer])

AC_CHECK_TYPE(struct in6_addr, AC_DEFINE(HAVE_STRUCT_IN6_ADDR, 1, [IPv6 address structure]), [], [
#ifdef HAVE_NETINET_IN_H
#include <netinet/in.h>
#endif
])

AC_CHECK_TYPE(struct sockaddr_storage, AC_DEFINE(HAVE_STRUCT_SOCKADDR_STORAGE, 1, [Generic socket addresses]), [], [
#ifdef HAVE_NETINET_IN_H
#include <netinet/in.h>
#endif
#ifdef HAVE_SYS_SOCKET_H
#include <sys/socket.h>
#endif
])

AC_CHECK_TYPE(struct sockaddr_in6, AC_DEFINE(HAVE_STRUCT_SOCKADDR_IN6, 1, [IPv6 socket addresses]), [], [
#ifdef HAVE_NETINET_IN_H
#include <netinet/in.h>
#endif
])

AC_CHECK_TYPE(struct addrinfo, AC_DEFINE(HAVE_STRUCT_ADDRINFO, 1, [Generic DNS lookups]), [], [
#ifdef HAVE_SYS_TYPES_H
#include <sys/types.h>
#endif
#ifdef HAVE_SYS_SOCKET_H
#include <sys/socket.h>
#endif
#ifdef HAVE_NETDB_H
#include <netdb.h>
#endif
])

dnl #############################################################
dnl #
dnl #  5. Checks for structures and functions
dnl #
dnl #############################################################
AC_CHECK_FUNCS( \
	getopt_long \
	lockf \
	strsignal \
	sigaction \
	sigprocmask \
	pthread_sigmask \
	snprintf \
	vsnprintf \
	setsid \
	strncasecmp \
	strcasecmp \
	localtime_r \
	ctime_r \
	gmtime_r \
	strsep \
	inet_aton \
	inet_pton \
	inet_ntop \
	gethostname \
	setlinebuf \
	setvbuf \
	getusershell \
	initgroups \
	getaddrinfo \
	getnameinfo \
	closefrom \
	strlcat \
	strlcpy
)
RADIUSD_NEED_DECLARATIONS( \
	crypt \
	strncasecmp \
	strcasecmp \
	inet_aton \
	gethostname \
	setlinebuf \
	getusershell \
	endusershell
)

AC_TYPE_SIGNAL

dnl # check if we have utmpx.h
dnl # if so, check if struct utmpx has entry ut_xtime
dnl # if not, set it to define ut_xtime == ut_tv.tv_sec
if test "x$ac_cv_header_utmpx_h" = "xyes"
then
 FR_CHECK_STRUCT_HAS_MEMBER([#include <utmpx.h>], [struct utmpx], ut_xtime)
 if test "x$ac_cv_type_struct_utmpx_has_ut_xtime" = "x"
 then
   AC_DEFINE(ut_xtime,ut_tv.tv_sec, [define to something if you don't have ut_xtime in struct utmpx])
 fi
fi

dnl # struct ip_pktinfo
FR_CHECK_STRUCT_HAS_MEMBER([#include <netinet/in.h>], [struct in_pktinfo], ipi_addr)
if test "x$ac_cv_type_struct_in_pktinfo_has_ipi_addr" = "xyes"
then
	AC_DEFINE(HAVE_IP_PKTINFO, [], [define if you have IP_PKTINFO (Linux)])
fi

dnl # struct in6_pktinfo
FR_CHECK_STRUCT_HAS_MEMBER([#include <netinet/in.h>], [struct in6_pktinfo], ipi6_addr)
if test "x$ac_cv_type_struct_in6_pktinfo_has_ipi6_addr" = "xyes"
then
	AC_DEFINE(HAVE_IN6_PKTINFO, [], [define if you have IN6_PKTINFO (Linux)])
fi

dnl #############################################################
dnl #
dnl #  6. Checks for compiler characteristics
dnl #
dnl #############################################################

dnl #
dnl # Ensure that these are defined
dnl #
AC_C_CONST

dnl #
dnl # See if this is OS/2
dnl #
AC_MSG_CHECKING(type of OS)
OS=`uname -s`
AC_MSG_RESULT($OS)
if test "$OS" = "OS/2"; then
	LIBPREFIX=
else
	LIBPREFIX=lib
fi
AC_SUBST(LIBPREFIX)

dnl #
dnl # Set Default CFLAGS
dnl #
if test "x$GCC" = "xyes"; then
    CFLAGS="$CFLAGS -Wall -D_GNU_SOURCE"
fi

AC_MSG_CHECKING(for developer gcc flags)
if test "x$developer" = "xyes" -a "x$GCC" = "xyes"; then
  devflags="-g -Wshadow -Wpointer-arith -Wcast-qual -Wcast-align -Wwrite-strings -Wstrict-prototypes -Wmissing-prototypes -Wmissing-declarations -Wnested-externs -W -Wredundant-decls -Wundef"
  CFLAGS="$CFLAGS $devflags"
  INSTALLSTRIP=""
  AC_MSG_RESULT(yes.  Using $devflags)
else
  devflags=""
  CFLAGS="$CFLAGS -DNDEBUG"
  INSTALLSTRIP="-s"
  AC_MSG_RESULT(no.)
fi

dnl #############################################################
dnl #
dnl #  7. Checks for library functions
dnl #
dnl #############################################################

dnl Check for libcrypt
dnl We use crypt(3) which may be in libc, or in libcrypt (eg FreeBSD)
AC_CHECK_LIB(crypt, crypt,
  CRYPTLIB="-lcrypt"
)
if test "$CRYPTLIB" != ""; then
  AC_DEFINE(HAVE_CRYPT, [], [Do we have the crypt function])
else
  AC_CHECK_FUNC(crypt, AC_DEFINE(HAVE_CRYPT, [], [Do we have the crypt function]))
fi

dnl Check for libcipher
AC_CHECK_LIB(cipher, setkey,
   CRYPTLIB="${CRYPTLIB} -lcipher"
)
AC_SUBST(CRYPTLIB)

if test "x$WITH_SNMP" = "xyes"; then
  SNMP_CHECKS
fi

dnl Check the style of gethostbyaddr, in order of preference
dnl GNU (_r eight args)
AC_DEFINE(GNUSTYLE, [1], [GNU-Style get*byaddr_r])
dnl SYSV (_r six args)
AC_DEFINE(SYSVSTYLE, [2], [SYSV-Style get*byaddr_r])
dnl BSD (three args, may not be thread safe)
AC_DEFINE(BSDSTYLE, [3], [BSD-Style get*byaddr_r])
dnl Tru64 has BSD version, but it is thread safe
dnl 	http://h30097.www3.hp.com/docs/base_doc/DOCUMENTATION/V51B_HTML/MAN/MAN3/1739____.HTM
dnl We need #stdio.h to define NULL on FreeBSD (at least)
gethostbyaddrrstyle=""
AC_MSG_CHECKING([gethostbyaddr_r() syntax])
case "$host" in
*-freebsd*)
	AC_DEFINE(GETHOSTBYADDRRSTYLE, BSDSTYLE, [style of gethostbyaddr_r functions ])
	gethostbyaddrrstyle=BSD
	AC_MSG_WARN([FreeBSD overridden to BSD-style])
	;;
esac
if test "x$gethostbyaddrrstyle" = "x"; then
	AC_TRY_LINK([
#include <stdio.h>
#include <netdb.h>
], [ gethostbyaddr_r(NULL, 0, 0, NULL, NULL, 0, NULL, NULL) ], [
	AC_DEFINE(GETHOSTBYADDRRSTYLE, GNUSTYLE, [style of gethostbyaddr_r functions ])
	gethostbyaddrrstyle=GNU
])
fi
if test "x$gethostbyaddrrstyle" = "x"; then
	AC_TRY_LINK([
#include <stdio.h>
#include <netdb.h>
], [ gethostbyaddr_r(NULL, 0, 0, NULL, NULL, 0, NULL) ] , [
		AC_DEFINE(GETHOSTBYADDRRSTYLE, SYSVSTYLE, [style of gethostbyaddr_r functions ])
		gethostbyaddrrstyle=SYSV
	])
fi
if test "x$gethostbyaddrrstyle" = "x"; then
	AC_TRY_LINK([
#include <stdio.h>
#include <netdb.h>
], [ gethostbyaddr(NULL, 0, 0)  ], [
		AC_DEFINE(GETHOSTBYADDRRSTYLE, BSDSTYLE, [style of gethostbyaddr_r functions ])
		gethostbyaddrrstyle=BSD
	])
fi

if test "x$gethostbyaddrrstyle" = "x"; then
	AC_MSG_RESULT([none!  It must not exist, here.])
else
	AC_MSG_RESULT([${gethostbyaddrrstyle}-style])
fi

if test "x$gethostbyaddrrstyle" = "xBSD"; then
	AC_MSG_WARN([ ****** BSD-style gethostbyaddr might NOT be thread-safe! ****** ])
fi

dnl Check the style of gethostbyname, in order of preference
dnl GNU (_r seven args)
dnl SYSV (_r five args)
dnl BSD (two args, may not be thread safe)
dnl Tru64 has BSD version, but it _is_ thread safe
dnl 	http://h30097.www3.hp.com/docs/base_doc/DOCUMENTATION/V51B_HTML/MAN/MAN3/1946____.HTM
dnl We need #stdio.h to define NULL on FreeBSD (at least)
gethostbynamerstyle=""
AC_MSG_CHECKING([gethostbyname_r() syntax])
AC_TRY_LINK([
#include <stdio.h>
#include <netdb.h>
], [ gethostbyname_r(NULL, NULL, NULL, 0, NULL, NULL) ], [
	AC_DEFINE(GETHOSTBYNAMERSTYLE, GNUSTYLE, [style of gethostbyname_r functions ])
	gethostbynamerstyle=GNU
])
if test "x$gethostbynamerstyle" = "x"; then
	AC_TRY_LINK([
#include <stdio.h>
#include <netdb.h>
], [ gethostbyname_r(NULL, NULL, NULL, 0, NULL) ] , [
		AC_DEFINE(GETHOSTBYNAMERSTYLE, SYSVSTYLE, [style of gethostbyname_r functions ])
		gethostbynamerstyle=SYSV
	])
fi
if test "x$gethostbynamerstyle" = "x"; then
	AC_TRY_LINK([
#include <stdio.h>
#include <netdb.h>
], [ gethostbyname(NULL)  ], [
		AC_DEFINE(GETHOSTBYNAMERSTYLE, BSDSTYLE, [style of gethostbyname_r functions ])
		gethostbynamerstyle=BSD
	])
fi

if test "x$gethostbynamerstyle" = "x"; then
	AC_MSG_RESULT([none!  It must not exist, here.])
else
	AC_MSG_RESULT([${gethostbynamerstyle}-style])
fi

if test "x$gethostbynamerstyle" = "xBSD"; then
	AC_MSG_WARN([ ****** BSD-style gethostbyname might NOT be thread-safe! ****** ])
fi

dnl check for non-posix solaris ctime_r (extra buflen int arg)
AC_DEFINE(POSIXSTYLE, [1], [Posix-Style ctime_r])
AC_DEFINE(SOLARISSTYLE, [2], [Solaris-Style ctime_r])
ctimerstyle=""
AC_MSG_CHECKING([ctime_r() syntax])
AC_TRY_LINK([
#include <time.h>
], [ ctime_r(NULL, NULL, 0) ], [
	AC_DEFINE(CTIMERSTYLE, SOLARISSTYLE, [style of ctime_r function])
	ctimerstyle="SOLARIS"
])
if test "x$ctimerstyle" = "x"; then
	AC_TRY_LINK([
#include <time.h>
], [ ctime_r(NULL, NULL) ], [
		AC_DEFINE(CTIMERSTYLE, POSIXSTYLE, [style of ctime_r function])
		ctimerstyle="POSIX"
	])
fi

if test "x$ctimerstyle" = "x"; then
	AC_MSG_RESULT([none!  It must not exist, here.])
else
        AC_MSG_RESULT([${ctimerstyle}-style])
fi

AC_SUBST(HOSTINFO, $host)

dnl #############################################################
dnl #
dnl #  8. Checks for system services
dnl #
dnl #############################################################

dnl #
dnl # Figure out where libtool is located,
dnl #
top_builddir=`pwd`
export top_builddir
AC_MSG_RESULT([top_builddir=$top_builddir])
dnl # AC_SUBST(top_builddir)
AC_SUBST(LIBLTDL)
AC_SUBST(INCLTDL)

dnl #
dnl #  Work around stupid autoconf crap
dnl #
if test "x$INCLTDL" != "x";then
  INCLTDL='-I${top_builddir}/''libltdl'
fi

dnl import libtool stuff

dnl #############################################################
dnl #
dnl #  Configure in any module directories.
dnl #
dnl #############################################################

mysubdirs="$LIBLTDLPATH"
if test "x$EXPERIMENTAL" = "xyes"; then
  bar=`ls -1 "${srcdir}"/src/modules/rlm_*/configure | sed 's%/configure%%'`
  dnl # get rid of LF's.
  mysubdirs=`echo $mysubdirs $bar`
else
  dnl #
  dnl # Find 'configure' in ONLY the stable modules
  dnl #
  for bar in `cat "${srcdir}"/src/modules/stable`; do
    if test -f "${srcdir}"/src/modules/$bar/configure; then
      mysubdirs="$mysubdirs src/modules/$bar"
    fi
  done
fi

dnl ############################################################
dnl # make modules by list
dnl #############################################################
if test "x$EXPERIMENTAL" = "xyes"; then
  for foo in `ls -1 "${srcdir}"/src/modules | grep rlm_`; do
    MODULES="$MODULES $foo"
  done
else
   dnl #
   dnl # make ONLY the stable modules
   dnl #
   for foo in `cat "${srcdir}"/src/modules/stable`; do
    MODULES="$MODULES $foo"
   done
fi

dnl #
dnl #  Don't change the variable name here.  Autoconf goes bonkers
dnl #  if you do.
dnl #
AC_CONFIG_SUBDIRS($mysubdirs)
AC_SUBST(MODULES)

dnl #############################################################
dnl #
dnl #  And finally, output the results.
dnl #
dnl #############################################################

AC_CONFIG_COMMANDS([stamp-h], [echo timestamp > src/include/stamp-h])
AC_CONFIG_COMMANDS([build-radpaths-h], [(cd ./src/include && /bin/sh ./build-radpaths-h)])
AC_CONFIG_COMMANDS([main-chmod], [(cd ./src/main   && chmod +x checkrad.pl radlast radtest)])
AC_CONFIG_COMMANDS([scripts-chmod], [(cd ./scripts    && chmod +x rc.radiusd radwatch check-radiusd-config radiusd.cron.daily radiusd.cron.monthly cryptpasswd)])

dnl #
dnl #  Substitute whatever libraries we found to be necessary
dnl #
AC_SUBST(LIBS)
AC_SUBST(INSTALLSTRIP)

USE_SHARED_LIBS=$enable_shared
AC_SUBST(USE_SHARED_LIBS)
USE_STATIC_LIBS=$enable_static
AC_SUBST(USE_STATIC_LIBS)
AC_SUBST(STATIC_MODULES)
AC_SUBST(RADIUSD_MAJOR_VERSION)
AC_SUBST(RADIUSD_MINOR_VERSION)
AC_SUBST(RADIUSD_VERSION)

AC_OUTPUT(\
	./Make.inc \
	./src/include/build-radpaths-h \
	./src/main/Makefile \
	./src/main/checkrad.pl \
	./src/main/radlast \
	./src/main/radtest \
	./scripts/rc.radiusd \
	./scripts/radwatch \
	./scripts/check-radiusd-config \
	./scripts/radiusd.cron.daily \
	./scripts/radiusd.cron.monthly \
	./scripts/cryptpasswd \
	./raddb/dictionary \
	./raddb/radiusd.conf \
	./raddb/radrelay.conf
)<|MERGE_RESOLUTION|>--- conflicted
+++ resolved
@@ -27,13 +27,8 @@
 AC_REVISION($Revision$)dnl
 
 dnl # The version of the software
-<<<<<<< HEAD
 RADIUSD_MAJOR_VERSION=2
 RADIUSD_MINOR_VERSION=0.0-pre0
-=======
-RADIUSD_MAJOR_VERSION=1
-RADIUSD_MINOR_VERSION=1.5
->>>>>>> 197069e0
 RADIUSD_VERSION="${RADIUSD_MAJOR_VERSION}.${RADIUSD_MINOR_VERSION}"
 PACKAGE=freeradius
 
@@ -79,6 +74,12 @@
 
 dnl libltdl is installable
 AC_LIBLTDL_INSTALLABLE
+
+dnl tell Makefile to build ltdl if needed
+if test x"$enable_ltdl_install" = x"yes"; then
+  LTDL_SUBDIRS=libltdl
+fi
+AC_SUBST(LTDL_SUBDIRS)
 
 dnl use system-wide libtool, if it exists
 AC_ARG_WITH(system-libtool,
@@ -231,14 +232,6 @@
 	WITH_SNMP=no
   esac ]
 )
-
-dnl AC_ARG_ENABLE(ltdl-install,
-dnl [  --disable-ltdl-install  do not install libltdl])
-dnl if test x"${enable_ltdl_install+set}" != xset; then
-dnl   enable_ltdl_install=yes
-dnl   ac_configure_args="$ac_configure_args --enable-ltdl-install"
-dnl fi
-dnl AC_CONFIG_SUBDIRS(libltdl)
 
 dnl #
 dnl #  Allow the user to specify a list of modules to be linked
@@ -1029,13 +1022,6 @@
 AC_SUBST(LIBLTDL)
 AC_SUBST(INCLTDL)
 
-dnl #
-dnl #  Work around stupid autoconf crap
-dnl #
-if test "x$INCLTDL" != "x";then
-  INCLTDL='-I${top_builddir}/''libltdl'
-fi
-
 dnl import libtool stuff
 
 dnl #############################################################
@@ -1080,7 +1066,7 @@
 dnl #  Don't change the variable name here.  Autoconf goes bonkers
 dnl #  if you do.
 dnl #
-AC_CONFIG_SUBDIRS($mysubdirs)
+AC_CONFIG_SUBDIRS($LTDL_SUBDIRS $mysubdirs)
 AC_SUBST(MODULES)
 
 dnl #############################################################
